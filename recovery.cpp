--- conflicted
+++ resolved
@@ -64,12 +64,7 @@
 #include "install.h"
 #include "minadbd/minadbd.h"
 #include "minui/minui.h"
-<<<<<<< HEAD
-#include "minzip/DirUtil.h"
-#include "minzip/Zip.h"
-=======
 #include "otautil/DirUtil.h"
->>>>>>> 6fba98ce
 #include "roots.h"
 #include "ui.h"
 #include "screen_ui.h"
@@ -941,19 +936,19 @@
     }
 
     // Extract metadata
-    ZipArchive zip;
-    int err = mzOpenZipArchive(reinterpret_cast<unsigned char*>(&wipe_package[0]),
-                               wipe_package.size(), &zip);
+    ZipArchiveHandle zip;
+    int err = OpenArchiveFromMemory(reinterpret_cast<void*>(&wipe_package[0]),
+                                    wipe_package.size(), "wipe_package", &zip);
     if (err != 0) {
-        LOG(ERROR) << "Can't open wipe package";
+        LOG(ERROR) << "Can't open wipe package : " << ErrorCodeString(err);
         return false;
     }
     std::string metadata;
     if (!read_metadata_from_package(&zip, &metadata)) {
-        mzCloseZipArchive(&zip);
+        CloseArchive(zip);
         return false;
     }
-    mzCloseZipArchive(&zip);
+    CloseArchive(zip);
 
     // Check metadata
     std::vector<std::string> lines = android::base::Split(metadata, "\n");
