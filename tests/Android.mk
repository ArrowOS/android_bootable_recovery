#
# Copyright (C) 2014 The Android Open Source Project
#
# Licensed under the Apache License, Version 2.0 (the "License");
# you may not use this file except in compliance with the License.
# You may obtain a copy of the License at
#
#      http://www.apache.org/licenses/LICENSE-2.0
#
# Unless required by applicable law or agreed to in writing, software
# distributed under the License is distributed on an "AS IS" BASIS,
# WITHOUT WARRANTIES OR CONDITIONS OF ANY KIND, either express or implied.
# See the License for the specific language governing permissions and
# limitations under the License.
#

LOCAL_PATH := $(call my-dir)

# Unit tests
include $(CLEAR_VARS)
LOCAL_CLANG := true
LOCAL_MODULE := recovery_unit_test
LOCAL_ADDITIONAL_DEPENDENCIES := $(LOCAL_PATH)/Android.mk
LOCAL_STATIC_LIBRARIES := libverifier
LOCAL_SRC_FILES := unit/asn1_decoder_test.cpp
LOCAL_SRC_FILES += unit/recovery_test.cpp
LOCAL_C_INCLUDES := bootable/recovery
LOCAL_SHARED_LIBRARIES := liblog
include $(BUILD_NATIVE_TEST)

# Component tests
include $(CLEAR_VARS)
LOCAL_CLANG := true
LOCAL_CFLAGS += -Wno-unused-parameter
LOCAL_ADDITIONAL_DEPENDENCIES := $(LOCAL_PATH)/Android.mk
LOCAL_MODULE := recovery_component_test
LOCAL_C_INCLUDES := bootable/recovery
LOCAL_SRC_FILES := \
    component/verifier_test.cpp \
    component/applypatch_test.cpp
LOCAL_FORCE_STATIC_EXECUTABLE := true
LOCAL_STATIC_LIBRARIES := \
    libapplypatch \
    libotafault \
    libmtdutils \
    libbase \
    libverifier \
<<<<<<< HEAD
    libmincrypt \
=======
    libcrypto_utils_static \
>>>>>>> 2bf95acf
    libcrypto_static \
    libminui \
    libminzip \
    libcutils \
    libbz \
    libz \
    libc

testdata_out_path := $(TARGET_OUT_DATA_NATIVE_TESTS)/recovery
testdata_files := $(call find-subdir-files, testdata/*)

GEN := $(addprefix $(testdata_out_path)/, $(testdata_files))
$(GEN): PRIVATE_PATH := $(LOCAL_PATH)
$(GEN): PRIVATE_CUSTOM_TOOL = cp $< $@
$(GEN): $(testdata_out_path)/% : $(LOCAL_PATH)/%
	$(transform-generated-source)
LOCAL_GENERATED_SOURCES += $(GEN)
include $(BUILD_NATIVE_TEST)<|MERGE_RESOLUTION|>--- conflicted
+++ resolved
@@ -45,11 +45,7 @@
     libmtdutils \
     libbase \
     libverifier \
-<<<<<<< HEAD
-    libmincrypt \
-=======
     libcrypto_utils_static \
->>>>>>> 2bf95acf
     libcrypto_static \
     libminui \
     libminzip \
